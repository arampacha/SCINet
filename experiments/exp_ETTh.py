--- conflicted
+++ resolved
@@ -26,27 +26,16 @@
     
     def _build_model(self):
 
-        # if self.args.model =='SCINet':
-        in_dim = 7 # default
         if self.args.features == 'S':
             in_dim = 1
         elif self.args.features == 'M':
             in_dim = 7
-
         else:
             print('Error!')
 
         model = SCINet(self.args, output_len=self.args.pred_len, input_len=self.args.seq_len, input_dim=in_dim,
                        num_stacks=self.args.stacks, num_layers=self.args.layers, concat_len=self.args.concat_len)
         print(model)
-        # else:
-        #     print('Please add customized model !')
-        #     channel_sizes = [self.args.nhid] * self.args.layers
-        #     model = TCN(7, output_len= self.args.pred_len, num_channels=channel_sizes, kernel_size=self.args.kernel, dropout=self.args.dropout)
-
-
-        #        if self.args.use_multi_gpu and self.args.use_gpu:
-        #            model = nn.DataParallel(model, device_ids=self.args.device_ids)
         return model.double()
 
     def _get_data(self, flag):
@@ -196,12 +185,10 @@
         train_data, train_loader = self._get_data(flag = 'train')
         valid_data, valid_loader = self._get_data(flag = 'val')
         test_data, test_loader = self._get_data(flag = 'test')
-
-        writer = SummaryWriter('./run_ETTh/{}'.format(self.args.model_name))
-
         path = os.path.join(self.args.checkpoints, setting)
         if not os.path.exists(path):
             os.makedirs(path)
+        writer = SummaryWriter('{}/run_ETTh/{}'.format(self.args.checkpoints, self.args.model_name))
 
         time_now = time.time()
         
@@ -273,11 +260,7 @@
                 break
 
             adjust_learning_rate(model_optim, epoch+1, self.args)
-<<<<<<< HEAD
-        save_model((self.model, path, epoch=epoch, model_name=self.args.data, horizon=self.args.pred_len))
-=======
-        save_model(self.model, path, epoch=epoch, model_name=self.args.data)
->>>>>>> 7d56d589
+        save_model((self.model, path, model_name=self.args.data, horizon=self.args.pred_len))
         best_model_path = path+'/'+'checkpoint.pth'
         self.model.load_state_dict(torch.load(best_model_path))
         
