--- conflicted
+++ resolved
@@ -33,20 +33,14 @@
         self.writer = SummaryWriter('./run_financial/{}'.format(args.model_name))
     
     def _build_model(self):
-<<<<<<< HEAD
         model = SCINet(self.args, output_len = self.args.horizon, input_len=self.args.window_size, input_dim = self.args.input_dim,
                 num_stacks=self.args.stacks, num_layers = self.args.layers, concat_len= self.args.concat_len)
-=======
-        model = SCINet(self.args, output_len = self.args.horizon, input_len=self.args.window_size, input_dim = self.args.num_nodes,
-                num_layers = self.args.layers, concat_len= self.args.concat_len)
->>>>>>> 602a9b62
         #model = model.to(device)
         return model
     
     def _get_data(self):
         if self.args.dataset_name == 'electricity':
             self.args.data = './datasets/financial/electricity.txt'
-<<<<<<< HEAD
             self.args.input_dim = 321
             
         if self.args.dataset_name == 'solar_AL':
@@ -62,27 +56,7 @@
             self.args.input_dim = 862
             
         print('dataset {}, the channel size is {}'.format(self.args.data, self.args.input_dim))
-=======
-            self.args.num_nodes = 321
             
-
-        if self.args.dataset_name == 'solar_AL':
-            self.args.data = './datasets/financial/solar_AL.txt'
-            self.args.num_nodes = 137
-            
-
-        if self.args.dataset_name == 'exchange_rate':
-            self.args.data = './datasets/financial/exchange_rate.txt'
-            self.args.num_nodes = 8
-            
-
-        if self.args.dataset_name == 'traffic':
-            self.args.data = './datasets/financial/traffic.txt'
-            self.args.num_nodes = 862
-            
-        print('dataset {}, the channel size is {}'.format(self.args.data, self.args.num_nodes))
->>>>>>> 602a9b62
-
         return DataLoaderH(self.args.data, 0.6, 0.2, self.args.device, self.args.horizon, self.args.window_size, self.args.normalize)
 
     def _select_optimizer(self):
